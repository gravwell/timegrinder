/*************************************************************************
 * Copyright 2017 Gravwell, Inc. All rights reserved.
 * Contact: <legal@gravwell.io>
 *
 * This software may be modified and distributed under the terms of the
 * BSD 2-clause license. See the LICENSE file for details.
 **************************************************************************/

/* EXAMPLES
   UnixDate    = "Mon Jan _2 15:04:05 MST 2006"
   RubyDate    = "Mon Jan 02 15:04:05 -0700 2006"
   RFC822      = "02 Jan 06 15:04 MST"
   RFC822Z     = "02 Jan 06 15:04 -0700" // RFC822 with numeric zone
   RFC850      = "Monday, 02-Jan-06 15:04:05 MST"
   RFC1123     = "Mon, 02 Jan 2006 15:04:05 MST"
   RFC1123Z    = "Mon, 02 Jan 2006 15:04:05 -0700" // RFC1123 with numeric zone
   RFC3339     = "2006-01-02T15:04:05Z07:00"
   RFC3339Nano = "2006-01-02T15:04:05.999999999Z07:00"

   SysLog      = "Jan 02 15:04:05"
*/

package timegrinder

import (
	"errors"
	"fmt"
	"strings"
	"time"
)

const (
	DEFAULT_TIMEGRINDER_SIZE int = 16

	APACHE_FORMAT            string = `_2/Jan/2006:15:04:05 -0700`
	APACHE_NO_TZ_FORMAT      string = `_2/Jan/2006:15:04:05`
	NGINX_FORMAT             string = `2006/01/02 15:04:05`
	SYSLOG_FORMAT            string = `Jan _2 15:04:05`
	SYSLOG_FILE_FORMAT       string = `2006-01-02T15:04:05.999999999-07:00`
	SYSLOG_FILE_FORMAT_TZ2   string = `2006-01-02T15:04:05.999999999-0700`
	DPKG_MSG_FORMAT          string = `2006-01-02 15:04:05`
	CUSTOM1_MILLI_MSG_FORMAT string = `01-02-2006 15:04:05.0`
	ZONELESS_RFC3339_FORMAT  string = `2006-01-02T15:04:05.999999999`
	SYSLOG_VARIANT           string = `Jan 02 2006 15:04:05`
	UNPADDED_DATE_TIME       string = `2006-1-2 15:04:05`
)

var (
	monthLookup map[string]time.Month
)

func init() {
	monthLookup = make(map[string]time.Month, 36)
	populateMonthLookup(monthLookup)
}

type TimeGrinder struct {
	procs    []Processor
	curr     int
	count    int
	seed     bool
	override Processor
	loc      *time.Location
}

type Config struct {
	//force TimeGrinder to scan all possible formats on first entry, seeding with left most
	//We assume that most streams are not going to using a bunch of different timestamps
	//so we take the hit on the first iteration to try to get the left most time format
	EnableLeftMostSeed bool
	FormatOverride     string
}

// NewTimeGrinder just calls New, it is maintained for API compatability but may go away soon.  Use New.
func NewTimeGrinder(c Config) (*TimeGrinder, error) {
	return New(c)
}

/* New constructs and returns a new TimeGrinder object
 * On error, it will return a nil and error variable
 * The TimeGrinder object is completely safe for concurrent use.
 */
func New(c Config) (*TimeGrinder, error) {
	procs := make([]Processor, 0, 16)

	//build ANSIC processor
	procs = append(procs, NewAnsiCProcessor())

	//build UnixDate processor
	procs = append(procs, NewUnixProcessor())

	//build RubyDate processor
	procs = append(procs, NewRubyProcessor())

	//build RFC822 processor
	procs = append(procs, NewRFC822Processor())

	//build RFC822Z processor
	procs = append(procs, NewRFC822ZProcessor())

	//build RFC850 processor
	procs = append(procs, NewRFC850Processor())

	//build RFC1123 processor
	procs = append(procs, NewRFC1123Processor())

	//build RFC1123Z processor
	procs = append(procs, NewRFC1123ZProcessor())

	//build RFC3339 processor
	procs = append(procs, NewRFC3339Processor())

	//build RFC3339Nano processor
	procs = append(procs, NewRFC3339NanoProcessor())

	//build Apache processor
	procs = append(procs, NewApacheProcessor())

	//build Apache processor with no timezone
	procs = append(procs, NewApacheNoTZProcessor())

	//build Syslog processor
	procs = append(procs, NewSyslogProcessor())

	//build SyslogFile processor
	procs = append(procs, NewSyslogFileProcessor())

	//build SyslogFile processor
	procs = append(procs, NewSyslogFileProcessorTZ2())

	//build DPKGProcessor
	procs = append(procs, NewDPKGProcessor())

	//build DPKGMilliProcessor
	procs = append(procs, NewCustom1MilliProcessor())

	//build NGINXProcessor
	procs = append(procs, NewNGINXProcessor())

	//float unix time
	procs = append(procs, NewUnixMilliTimeProcessor())

	//Zoneless RFC33389
	procs = append(procs, NewZonelessRFC3339())

	// Syslog variant
	procs = append(procs, NewSyslogVariant())

	// Unpadded
	procs = append(procs, NewUnpaddedDateTime())

	// Unix milliseconds
	procs = append(procs, NewUnixMsTimeProcessor())

	// Unix nanoseconds
	procs = append(procs, NewUnixNanoTimeProcessor())

	// UK format
	procs = append(procs, NewUK())

	var proc Processor
	if c.FormatOverride != `` {
		c.FormatOverride = strings.ToLower(c.FormatOverride)
		//attempt to find the override
		for i := range procs {
			if procs[i].Name() == c.FormatOverride {
				proc = procs[i]
			}
		}
	}

	return &TimeGrinder{
		procs:    procs,
		count:    len(procs),
		loc:      time.UTC,
		seed:     c.EnableLeftMostSeed,
		override: proc,
	}, nil
}

func (tg *TimeGrinder) SetLocalTime() {
	tg.loc = time.Local
}

func (tg *TimeGrinder) SetUTC() {
	tg.loc = time.UTC
}

<<<<<<< HEAD
func (tg *TimeGrinder) SetTimezone(f string) error {
	loc, err := time.LoadLocation(f)
	if err != nil {
		return err
	}
	tg.loc = loc
	return nil
}

func (tg *TimeGrinder) AddProcessor(p Processor) int {
=======
func (tg *TimeGrinder) OverrideProcessor() (Processor, error) {
	if tg.override != nil {
		return tg.override, nil
	}
	return nil, errors.New("No override processor set")
}

func (tg *TimeGrinder) AddProcessor(p Processor) (idx int, err error) {
	//grab the name of the processor
	name := p.Name()
	for i := range tg.procs {
		if tg.procs[i].Name() == name {
			err = fmt.Errorf("Name collision, processor name %s already present", name)
			return
		}
	}
>>>>>>> 9011887c
	tg.procs = append(tg.procs, p)
	tg.count++
	idx = tg.count
	return
}

func (tg *TimeGrinder) setSeed(data []byte) (hit bool) {
	var offset int
	var leftmost int
	var i int
	var ok bool

	//go until we get a hit
	for i < len(tg.procs) {
		if _, ok, leftmost = tg.procs[i].Extract(data, tg.loc); ok {
			tg.curr = i
			hit = true
			break
		}
		i++
	}
	for i < len(tg.procs) {
		if _, ok, offset = tg.procs[i].Extract(data, tg.loc); ok {
			if offset < leftmost {
				leftmost = offset
				tg.curr = i
				hit = true
			}
		}
		i++
	}
	return
}

/* Extract returns time and error.  If no time can be extracted time is the zero
   value and bool is false.  Error indicates a catastrophic failure. */
func (tg *TimeGrinder) Extract(data []byte) (t time.Time, ok bool, err error) {
	var i int
	var c int

	if tg.override != nil {
		if t, ok, _ = tg.override.Extract(data, tg.loc); ok {
			return
		}
	}

	if tg.seed {
		if ok := tg.setSeed(data); ok {
			tg.seed = false
		}
	}

	i = tg.curr
	for c = 0; c < tg.count; c++ {
		t, ok, _ = tg.procs[i].Extract(data, tg.loc)
		if ok {
			tg.curr = i
			return
		}
		//move the current forward
		i = (i + 1) % tg.count
	}
	//if we hit here we failed to extract a timestamp, reset to zero the attempts at zero
	tg.curr = 0
	ok = false
	return
}

/* DebugExtract returns a time, offset, and error.  If no time was extracted, the offset is -1
   Error indicates a catastrophic failure. */
func (tg *TimeGrinder) DebugExtract(data []byte) (t time.Time, offset int, err error) {
	var i int
	var c int

	if tg.override != nil {
		if t, _, offset = tg.override.Extract(data, tg.loc); offset < 0 {
			return
		}
	}

	if tg.seed {
		if ok := tg.setSeed(data); ok {
			tg.seed = false
		}
	}

	i = tg.curr
	for c = 0; c < tg.count; c++ {
		t, _, offset = tg.procs[i].Extract(data, tg.loc)
		if offset >= 0 {
			tg.curr = i
			return
		}
		//move the current forward
		i = (i + 1) % tg.count
	}
	//if we hit here we failed to extract a timestamp, reset to zero the attempts at zero
	tg.curr = 0
	return
}

func populateMonthLookup(ml map[string]time.Month) {
	//jan
	monthLookup["Jan"] = time.January
	monthLookup["jan"] = time.January
	monthLookup["JAN"] = time.January
	monthLookup["January"] = time.January
	monthLookup["january"] = time.January

	//feb
	monthLookup["feb"] = time.February
	monthLookup["FEB"] = time.February
	monthLookup["Feb"] = time.February
	monthLookup["feburary"] = time.February
	monthLookup["February"] = time.February

	//mar
	monthLookup["mar"] = time.March
	monthLookup["Mar"] = time.March
	monthLookup["MAR"] = time.March
	monthLookup["march"] = time.March
	monthLookup["March"] = time.March

	//april
	monthLookup["apr"] = time.April
	monthLookup["Apr"] = time.April
	monthLookup["APR"] = time.April
	monthLookup["april"] = time.April
	monthLookup["April"] = time.April

	//may
	monthLookup["may"] = time.May
	monthLookup["May"] = time.May
	monthLookup["MAY"] = time.May

	//june
	monthLookup["jun"] = time.June
	monthLookup["Jun"] = time.June
	monthLookup["JUN"] = time.June
	monthLookup["june"] = time.June
	monthLookup["June"] = time.June
	monthLookup["JUNE"] = time.June

	//july
	monthLookup["Jul"] = time.July
	monthLookup["jul"] = time.July
	monthLookup["JUL"] = time.July
	monthLookup["july"] = time.July
	monthLookup["July"] = time.July
	monthLookup["JULY"] = time.July

	//aug
	monthLookup["aug"] = time.August
	monthLookup["Aug"] = time.August
	monthLookup["AUG"] = time.August
	monthLookup["August"] = time.August
	monthLookup["august"] = time.August

	//sept
	monthLookup["Sept"] = time.September
	monthLookup["sept"] = time.September
	monthLookup["SEPT"] = time.September
	monthLookup["September"] = time.September
	monthLookup["september"] = time.September

	//oct
	monthLookup["oct"] = time.October
	monthLookup["Oct"] = time.October
	monthLookup["OCT"] = time.October
	monthLookup["October"] = time.October
	monthLookup["october"] = time.October

	//nov
	monthLookup["nov"] = time.November
	monthLookup["Nov"] = time.November
	monthLookup["NOV"] = time.November
	monthLookup["November"] = time.November
	monthLookup["november"] = time.November

	//dec
	monthLookup["dec"] = time.December
	monthLookup["Dec"] = time.December
	monthLookup["DEC"] = time.December
	monthLookup["December"] = time.December
	monthLookup["december"] = time.December
}<|MERGE_RESOLUTION|>--- conflicted
+++ resolved
@@ -186,7 +186,6 @@
 	tg.loc = time.UTC
 }
 
-<<<<<<< HEAD
 func (tg *TimeGrinder) SetTimezone(f string) error {
 	loc, err := time.LoadLocation(f)
 	if err != nil {
@@ -196,8 +195,6 @@
 	return nil
 }
 
-func (tg *TimeGrinder) AddProcessor(p Processor) int {
-=======
 func (tg *TimeGrinder) OverrideProcessor() (Processor, error) {
 	if tg.override != nil {
 		return tg.override, nil
@@ -214,7 +211,6 @@
 			return
 		}
 	}
->>>>>>> 9011887c
 	tg.procs = append(tg.procs, p)
 	tg.count++
 	idx = tg.count
